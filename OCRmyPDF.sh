--- conflicted
+++ resolved
@@ -244,11 +244,7 @@
 numpages=`tail -n 1 "$FILE_PAGES_INFO" | cut -f1 -d" "`
 
 # process each page of the input pdf file
-<<<<<<< HEAD
-parallel $JOBS -q -k --halt-on-error 1 "$OCR_PAGE" "$FILE_INPUT_PDF" "{}" "$numpages" "$TMP_FLD" \
-=======
-parallel --gnu -q -k --halt-on-error 1 "$OCR_PAGE" "$FILE_INPUT_PDF" "{}" "$numpages" "$TMP_FLD" \
->>>>>>> 81f461e5
+parallel $JOBS --gnu -q -k --halt-on-error 1 "$OCR_PAGE" "$FILE_INPUT_PDF" "{}" "$numpages" "$TMP_FLD" \
 	"$VERBOSITY" "$LAN" "$KEEP_TMP" "$PREPROCESS_DESKEW" "$PREPROCESS_CLEAN" "$PREPROCESS_CLEANTOPDF" "$OVERSAMPLING_DPI" \
 	"$PDF_NOIMG" "$TESS_CFG_FILES" "$FORCE_OCR" < "$FILE_PAGES_INFO"
 ret_code="$?"
